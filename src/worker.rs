use std::{
    collections::{hash_map::Entry, HashMap},
    process::{Command, Output},
    str,
    sync::{Arc, Mutex},
};

use chrono::{NaiveDateTime, Utc};
use diesel::{self, RunQueryDsl};
use hyper::{client::connect::HttpConnector, Client};
use hyper_tls::HttpsConnector;
use quick_xml::{
    events::{attributes::Attribute, BytesText, Event},
    Reader,
};
use slog::Logger;
use tokio::prelude::{future::join_all, Future};

use db::Pool;
use models::{FileKind, NewEntry};
use schema::entries;
use stats::{get_file_kind, get_file_stats};
use ORGANIZATION_ROOT;

#[derive(Serialize, Clone, Debug)]
pub struct File {
    pub path: String,
    pub size: i32,
    pub revision: i32,
    pub sha: String,
    pub last_author: String,
    pub last_changed: NaiveDateTime,
}

#[derive(Serialize, Clone, Debug)]
pub struct Task {
    pub created: NaiveDateTime,
    pub file: File,
    pub kind: FileKind,
}
type Tasks = Vec<Task>;

pub struct Worker {
    pool: Pool,
    current_tasks: Arc<Mutex<HashMap<String, Tasks>>>,
    logger: Logger,
}

fn list_files(logger: &Logger, name: &str, recursive: bool) -> Result<Vec<File>, String> {
    fn decode_utf8<'a>(bytes: &'a [u8], reader: &Reader<&[u8]>) -> Result<&'a str, String> {
        str::from_utf8(bytes).map_err(|err| {
            format!(
                "UTF8 decoding error at position {}: {:?}",
                reader.buffer_position(),
                err,
            )
        })
    }

    fn decode_bytes(bytes: &BytesText, reader: &Reader<&[u8]>) -> Result<String, String> {
        bytes
            .unescape_and_decode(&reader)
            .map_err(|err| format!("Decoding error at position {}: {:?}", reader.buffer_position(), err,))
    }

    let output = Command::new("svn")
        .arg("list")
        .arg("--xml")
        .args(if recursive { vec!["--recursive"] } else { vec![] })
        .arg(format!("{}/{}/trunk", ORGANIZATION_ROOT, name))
        .output();

    match output {
        Ok(Output { status, ref stdout, .. }) if status.success() => {
            let xml = String::from_utf8_lossy(stdout);
            let mut reader = Reader::from_str(&xml);
            let mut buf = Vec::new();

            let mut files = Vec::new();
            let mut in_file_entry = false;
            let (mut in_name, mut in_author, mut in_date, mut in_size) = (false, false, false, false);
            let (mut name, mut author, mut date, mut size, mut revision) = (None, None, None, None, None);
            loop {
                match reader.read_event(&mut buf) {
                    Ok(Event::Start(ref e)) if e.name() == b"entry" => {
                        in_file_entry = e.attributes().any(|attr| {
                            attr.map(|Attribute { value, key }| {
                                decode_utf8(&key, &reader) == Ok("kind") && decode_utf8(&value, &reader) == Ok("file")
                            }).unwrap_or(false)
                        });
                    },
                    Ok(Event::Start(ref e)) if in_file_entry && e.name() == b"author" => in_author = true,
                    Ok(Event::Start(ref e)) if in_file_entry && e.name() == b"date" => in_date = true,
                    Ok(Event::Start(ref e)) if in_file_entry && e.name() == b"name" => in_name = true,
                    Ok(Event::Start(ref e)) if in_file_entry && e.name() == b"size" => in_size = true,
                    Ok(Event::Start(ref e)) if in_file_entry && e.name() == b"commit" => {
                        for attr in e.attributes() {
                            if let Ok(Attribute { value, key }) = attr {
                                if decode_utf8(&key, &reader)? == "revision" {
                                    revision = Some(decode_utf8(&value, &reader)?.parse::<i32>().map_err(|err| {
                                        format!(
                                            "Revision number parsing error at position {}: {:?}",
                                            reader.buffer_position(),
                                            err,
                                        )
                                    })?);
                                    break;
                                }
                            }
                        }
                    },
                    Ok(Event::Text(ref e)) if in_name => {
                        name = Some(decode_bytes(e, &reader)?);
                    },
                    Ok(Event::Text(ref e)) if in_date => {
                        date = Some(
                            NaiveDateTime::parse_from_str(
                                &decode_bytes(e, &reader)?.to_string(),
                                "%Y-%m-%dT%H:%M:%S.%fZ",
                            ).map_err(|err| {
                                format!(
                                    "Datetime parsing error at position {}: {:?}",
                                    reader.buffer_position(),
                                    err,
                                )
                            })?,
                        );
                    },
                    Ok(Event::Text(ref e)) if in_author => {
                        author = Some(decode_bytes(e, &reader)?);
                    },
                    Ok(Event::Text(ref e)) if in_size => {
                        size = Some(decode_bytes(e, &reader)?.parse::<i32>().map_err(|err| {
                            format!(
                                "File size number parsing error at position {}: {:?}",
                                reader.buffer_position(),
                                err,
                            )
                        })?);
                    },
                    Ok(Event::End(ref e)) if e.name() == b"author" => in_author = false,
                    Ok(Event::End(ref e)) if e.name() == b"date" => in_date = false,
                    Ok(Event::End(ref e)) if e.name() == b"name" => in_name = false,
                    Ok(Event::End(ref e)) if e.name() == b"size" => in_size = false,
                    Ok(Event::End(ref e)) if e.name() == b"entry" => {
                        if in_file_entry {
                            match (name.clone(), size, revision, author.clone(), date) {
                                (Some(name), Some(size), Some(revision), Some(author), Some(date)) => {
                                    let sha_output = Command::new("svn")
                                        .arg("propget")
                                        .arg("git-commit")
                                        .arg("--revprop")
                                        .arg("-r")
                                        .arg("HEAD")
                                        .arg(format!("{}/{}", ORGANIZATION_ROOT, name))
                                        .output();
                                    let sha_string = String::from_utf8_lossy(&sha_output.stdout).to_string();
                                    trace!(
                                        logger,
                                        "Parsed file";
                                        "name" => name.clone(), "size" => size, "revision" => revision, "author" => author.clone(), "date" => date.to_string(),
                                    );
                                    files.push(File {
                                        path: name,
                                        size,
                                        revision,
                                        last_author: author,
                                        last_changed: date,
                                        sha: sha_string
                                    });
                                },
                                _ => {
                                    warn!(
                                        logger,
                                        "Failed to fetch all file information";
                                        "name" => name, "size" => size, "revision" => revision, "author" => author, "date" => date.map(|x| x.to_string())
                                    );
                                },
                            }
                        }

                        in_file_entry = false;
                        size = None;
                        revision = None;
                        author = None;
                        date = None;
                    },
                    Ok(Event::Eof) => break,
                    Err(err) => panic!("Error at position {}: {:?}", reader.buffer_position(), err),
                    _ => (),
                }
                buf.clear();
            }

            Ok(files)
        },
        Ok(Output { stderr, .. }) => {
            let error = String::from_utf8_lossy(&stderr);
            Err(format!("Package not found: {}", error))
        },
        Err(_) => Err(format!("Package search failed: {}", name)),
    }
}

impl Worker {
    pub fn new(pool: Pool, logger: Logger) -> Worker {
        Worker {
            pool,
            current_tasks: Arc::new(Mutex::new(HashMap::new())),
            logger,
        }
    }

    pub fn get_tasks_in_progress(&self, name: &str) -> Option<Tasks> {
        let current_tasks = self.current_tasks.lock().unwrap();
        current_tasks.get(name).cloned()
    }

    pub fn launch_tasks(
        &self,
        client: &Client<HttpsConnector<HttpConnector>>,
        name: &str,
        maybe_kind: Option<&FileKind>,
        recursive: bool,
    ) -> Result<(Tasks, Tasks, impl Future<Item = Vec<NewEntry>>), String> {
        let logger = self.logger.new(o!(
            "package" => name.to_string().clone(),
            "recursive" => recursive,
        ));

        list_files(&logger, name, recursive).and_then(|files| {
            let mut current_tasks = self.current_tasks.lock().unwrap();
            let current_package_tasks = current_tasks.entry(name.to_string());

            let new_tasks = files
                .into_iter()
                .filter_map(|file| {
                    get_file_kind(&file.path).and_then(|file_kind| {
                        let requested_kind = maybe_kind.map_or(true, |kind| kind == &file_kind);
                        let in_progress = match current_package_tasks {
                            Entry::Occupied(ref occupied) => occupied.get().into_iter().any(
                                |Task {
                                     kind,
                                     file: File { path, .. },
                                     ..
                                 }| { kind == &file_kind && path == &file.path },
                            ),
                            _ => false,
                        };
                        if requested_kind && !in_progress {
                            Some(Task {
                                kind: file_kind,
                                file,
                                created: Utc::now().naive_utc(),
                            })
                        } else {
                            None
                        }
                    })
                }).collect::<Vec<_>>();
            info!(logger, "Spawning {} task(s): {:?}", new_tasks.len(), new_tasks);

            let future = join_all(
                new_tasks
                    .iter()
                    .map(|task| self.launch_task(&logger, client, name, task))
                    .collect::<Vec<_>>(),
            ).map(|entries| {
                entries
                    .into_iter()
                    .flat_map(|x| x.0.unwrap_or_else(|| vec![]).clone())
                    .collect()
            });
            let (new_tasks, in_progress_tasks) = Worker::record_new_tasks(current_package_tasks, new_tasks)?;

            Ok((new_tasks, in_progress_tasks, future))
        })
    }

    fn launch_task(
        &self,
        logger: &Logger,
        client: &Client<HttpsConnector<HttpConnector>>,
        package_name: &str,
        task: &Task,
    ) -> impl Future<Item = (Option<Vec<NewEntry>>, Option<String>), Error = ()> {
        let current_tasks_guard = self.current_tasks.clone();
        let pool = self.pool.clone();
        let task = task.clone();
        let package_name = package_name.to_string();
        let logger = logger.new(o!(
            "path" => task.file.path.clone(),
            "kind" => task.kind.to_string(),
        ));

        get_file_stats(
            &logger,
            &client,
            task.file.path.clone(),
            &package_name,
            task.kind.clone(),
        ).then(move |maybe_stats| {
            let mut current_tasks = current_tasks_guard.lock().unwrap();
            Worker::record_task_completion(current_tasks.entry(package_name.clone()), &task);

            match maybe_stats {
                Ok(stats) => {
                    debug!(logger, "Completed executing task");

                    let new_entries = stats
                        .into_iter()
                        .map(|(kind, value)| NewEntry {
                            name: package_name.clone(),
                            created: Utc::now().naive_utc(),
                            requested: task.created,
                            path: task.file.path.clone(),
                            stat_kind: kind,
                            file_kind: task.kind.clone(),
                            value: value.into(),
                            revision: task.file.revision,
                            sha: task.file.sha,
                            size: task.file.size,
                            last_author: task.file.last_author.clone(),
                            last_changed: task.file.last_changed,
<<<<<<< HEAD
                        })
                        .collect::<Vec<_>>();
                    diesel::insert_into(entries::table)
                        .values(&new_entries)
                        .execute(&*conn)
                        .unwrap();
=======
                        }).collect::<Vec<_>>();
>>>>>>> 1a5bc979

                    match pool.get() {
                        Ok(conn) => {
                            diesel::insert_into(entries::table)
                                .values(&new_entries)
                                .execute(&*conn)
                                .unwrap();
                            Ok((Some(new_entries), None))
                        },
                        Err(err) => {
                            error!(logger, "Error persisting task results: {:?}", err);
                            Ok((
                                Some(new_entries),
                                Some(format!("Error persisting task results: {:?}", err)),
                            ))
                        },
                    }
                },
                Err(err) => {
                    error!(logger, "Error executing task: {:?}", err);
                    Ok((None, Some(format!("Error executing task: {:?}", err))))
                },
            }
        })
    }

    fn record_task_completion(current_package_tasks: Entry<String, Tasks>, task: &Task) {
        if let Entry::Occupied(mut occupied) = current_package_tasks {
            if let Some(position) = occupied
                .get()
                .iter()
                .position(|&Task { ref kind, ref file, .. }| kind == &task.kind && file.path == task.file.path)
            {
                occupied.get_mut().remove(position);
                if occupied.get().is_empty() {
                    occupied.remove_entry();
                }
            }
        }
    }

    fn record_new_tasks(
        current_package_tasks: Entry<String, Tasks>,
        new_tasks: Tasks,
    ) -> Result<(Tasks, Tasks), String> {
        match current_package_tasks {
            Entry::Occupied(mut occupied) => {
                if !new_tasks.is_empty() {
                    occupied.get_mut().extend(new_tasks.clone());
                }
                Ok((new_tasks, occupied.get().to_vec()))
            },
            Entry::Vacant(vacant) => {
                if new_tasks.is_empty() {
                    Ok((new_tasks, Vec::new()))
                } else {
                    Ok((new_tasks.clone(), vacant.insert(new_tasks).clone()))
                }
            },
        }
    }
}<|MERGE_RESOLUTION|>--- conflicted
+++ resolved
@@ -166,7 +166,7 @@
                                         revision,
                                         last_author: author,
                                         last_changed: date,
-                                        sha: sha_string
+                                        sha: sha_string,
                                     });
                                 },
                                 _ => {
@@ -322,16 +322,7 @@
                             size: task.file.size,
                             last_author: task.file.last_author.clone(),
                             last_changed: task.file.last_changed,
-<<<<<<< HEAD
-                        })
-                        .collect::<Vec<_>>();
-                    diesel::insert_into(entries::table)
-                        .values(&new_entries)
-                        .execute(&*conn)
-                        .unwrap();
-=======
                         }).collect::<Vec<_>>();
->>>>>>> 1a5bc979
 
                     match pool.get() {
                         Ok(conn) => {
