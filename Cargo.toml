--- conflicted
+++ resolved
@@ -35,10 +35,7 @@
 
 [dev-dependencies]
 diesel_cli = { version = "1.4.1", default-features = false, features = ["sqlite"] }
-<<<<<<< HEAD
+httpmock = "0.5.6"
 
 [build-dependencies]
-cc="*"
-=======
-httpmock = "0.5.6"
->>>>>>> c83afe77
+cc="*"